[package]
name = "bfv_zkp"
version = "0.1.0"
edition = "2021"

# See more keys and their definitions at https://doc.rust-lang.org/cargo/reference/manifest.html

[dependencies]
<<<<<<< HEAD
ark-ff = "0.4.0-alpha.4"
ark-poly = "0.4.0-alpha.4"
crypto-bigint = "0.4.9"
rand = "0.8.5"
rand_distr = "0.4.3"
sunscreen = { path = "../../sunscreen", features = ["debugger"] }
sunscreen_zkp_backend = { path = "../../sunscreen_zkp_backend" }
=======
ark-ff = { workspace = true }
ark-poly = { workspace = true }
crypto-bigint = { workspace = true }
rand = { workspace = true }
rand_distr = { workspace = true }
sunscreen = { workspace = true }
sunscreen_zkp_backend = { workspace = true }
>>>>>>> c0ef426c

[dev-dependencies]
env_logger = { workspace = true }<|MERGE_RESOLUTION|>--- conflicted
+++ resolved
@@ -6,15 +6,6 @@
 # See more keys and their definitions at https://doc.rust-lang.org/cargo/reference/manifest.html
 
 [dependencies]
-<<<<<<< HEAD
-ark-ff = "0.4.0-alpha.4"
-ark-poly = "0.4.0-alpha.4"
-crypto-bigint = "0.4.9"
-rand = "0.8.5"
-rand_distr = "0.4.3"
-sunscreen = { path = "../../sunscreen", features = ["debugger"] }
-sunscreen_zkp_backend = { path = "../../sunscreen_zkp_backend" }
-=======
 ark-ff = { workspace = true }
 ark-poly = { workspace = true }
 crypto-bigint = { workspace = true }
@@ -22,7 +13,6 @@
 rand_distr = { workspace = true }
 sunscreen = { workspace = true }
 sunscreen_zkp_backend = { workspace = true }
->>>>>>> c0ef426c
 
 [dev-dependencies]
 env_logger = { workspace = true }