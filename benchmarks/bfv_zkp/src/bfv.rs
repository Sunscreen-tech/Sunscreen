--- conflicted
+++ resolved
@@ -332,14 +332,12 @@
     let q = ark_bigint_to_zkp_bigint(F::MODULUS);
 
     assert!(N <= 8);
-<<<<<<< HEAD
+
     let mut q = ZkpBigInt::ZERO;
 
     for i in 0..N {
         q.0.as_words_mut()[i] = F::MODULUS.0[i];
     }
-=======
->>>>>>> 70f28be1
 
     let offset = BpBackendField::FIELD_MODULUS.wrapping_sub(&q);
 
