--- conflicted
+++ resolved
@@ -1,28 +1,14 @@
 use sunscreen::{
-<<<<<<< HEAD
     bulletproofs::BulletproofsBackend,
-    types::zkp::{BulletproofsField, ConstrainCmp, NativeField},
-    zkp_program, BackendField, Compiler, Error, ZkpRuntime,
+    types::zkp::{BulletproofsField, ConstrainCmp, Field},
+    zkp_program, Compiler, Error, FieldSpec, ZkpRuntime,
 };
 
 #[zkp_program]
-fn greater_than<F: BackendField>(a: NativeField<F>, #[public] b: NativeField<F>) {
+fn greater_than<F: FieldSpec>(a: Field<F>, #[public] b: Field<F>) {
     a.constrain_gt_bounded(b, 32)
 }
 
-=======
-    types::zkp::{ConstrainCmp, Field},
-    zkp_program, BulletproofsBackend, Compiler, Error, FieldSpec, ZkpBackend, ZkpRuntime,
-};
-
-#[zkp_program]
-fn greater_than<F: FieldSpec>(a: Field<F>, #[constant] b: Field<F>) {
-    a.constrain_gt_bounded(b, 32)
-}
-
-type BPField = Field<<BulletproofsBackend as ZkpBackend>::Field>;
-
->>>>>>> 951ea237
 fn main() -> Result<(), Error> {
     let app = Compiler::new()
         .zkp_backend::<BulletproofsBackend>()
