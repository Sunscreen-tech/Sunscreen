use sunscreen::{
    bulletproofs::BulletproofsBackend,
    types::zkp::{BulletproofsField, Field},
    zkp_program, zkp_var, Error, FieldSpec, ZkpProgramFnExt,
};

#[zkp_program]
fn sudoku_proof<F: FieldSpec>(solution: [[Field<F>; 9]; 9], #[public] board: [[Field<F>; 9]; 9]) {
    let zero = zkp_var!(0);

    let assert_unique_numbers = |squares| {
        for i in 1..=9 {
            let mut circuit = zkp_var!(1);
            for s in squares {
                circuit = circuit * (zkp_var!(i) - s);
            }
            circuit.constrain_eq(zero);
        }
    };

    // Checks rows contain every number from 1 to 9
    for row in solution {
        assert_unique_numbers(row);
    }

    // Checks columns contain each number from 1 to 9
    for col in 0..9 {
        let column = solution.map(|r| r[col]);
        assert_unique_numbers(column);
    }

    // Checks squares contain each number from 1 to 9
    for i in 0..3 {
        for j in 0..3 {
            let rows = &solution[(i * 3)..(i * 3 + 3)];

            let square = rows.iter().map(|s| &s[(j * 3)..(j * 3 + 3)]);

            let flattened_sq = square
                .flatten()
                .copied()
                .collect::<Vec<_>>()
                .try_into()
                .unwrap_or([zero; 9]);

            assert_unique_numbers(flattened_sq);
        }
    }

    // Proves that the solution matches up with the puzzle where applicable
    for i in 0..9 {
        for j in 0..9 {
            let square = solution[i][j];
            let constraint = board[i][j];
            (constraint * (constraint - square)).constrain_eq(zero);
        }
    }
}

fn main() -> Result<(), Error> {
    let prog = sudoku_proof.compile::<BulletproofsBackend>()?;
    let runtime = sudoku_proof.runtime::<BulletproofsBackend>()?;

    let ex_board = [
        [0, 7, 0, 0, 2, 0, 0, 4, 6],
        [0, 6, 0, 0, 0, 0, 8, 9, 0],
        [2, 0, 0, 8, 0, 0, 7, 1, 5],
        [0, 8, 4, 0, 9, 7, 0, 0, 0],
        [7, 1, 0, 0, 0, 0, 0, 5, 9],
        [0, 0, 0, 1, 3, 0, 4, 8, 0],
        [6, 9, 7, 0, 0, 2, 0, 0, 8],
        [0, 5, 8, 0, 0, 0, 0, 6, 0],
        [4, 3, 0, 0, 8, 0, 0, 7, 0],
    ];

    let ex_sol = [
        [8, 7, 5, 9, 2, 1, 3, 4, 6],
        [3, 6, 1, 7, 5, 4, 8, 9, 2],
        [2, 4, 9, 8, 6, 3, 7, 1, 5],
        [5, 8, 4, 6, 9, 7, 1, 2, 3],
        [7, 1, 3, 2, 4, 8, 6, 5, 9],
        [9, 2, 6, 1, 3, 5, 4, 8, 7],
        [6, 9, 7, 4, 1, 2, 5, 3, 8],
        [1, 5, 8, 3, 7, 9, 2, 6, 4],
        [4, 3, 2, 5, 8, 6, 9, 7, 1],
    ];

    let solution = ex_sol.map(|a| a.map(BulletproofsField::from));

    let board = ex_board.map(|a| a.map(BulletproofsField::from));

    let proof = runtime.prove(&prog, vec![solution], vec![board], vec![])?;

    runtime.verify(&prog, &proof, vec![board], vec![])?;

<<<<<<< HEAD
    assert!(verify.is_ok());
}

#[zkp_program(backend = "bulletproofs")]
fn sudoku_proof<F: BackendField>(
    #[constant] constraints: [[NativeField<F>; 9]; 9],
    board: [[NativeField<F>; 9]; 9],
) {
    #[sunscreen::debug]
    fn assert_unique_numbers<F: BackendField>(arr: [ProgramNode<NativeField<F>>; 9]) {
        for i in 1..=9 {
            assert_contains(arr, NativeField::<F>::from(i));
        }
    }

    #[sunscreen::debug]
    fn assert_contains<F: BackendField>(arr: [ProgramNode<NativeField<F>>; 9], i: NativeField<F>) {
        let mut circuit = NativeField::<F>::from(1).into_program_node();
        for a in arr {
            circuit = circuit * (i.into_program_node() - a);
        }
        circuit.constrain_eq(NativeField::<F>::from(0));
    }

    let zero = NativeField::<F>::from(0).into_program_node();
    #[sunscreen::debug]
    fn verify_matches<F: BackendField>(
        constraints: [[ProgramNode<NativeField<F>>; 9]; 9],
        board: [[ProgramNode<NativeField<F>>; 9]; 9],
    ) {
        let zero = NativeField::<F>::from(0).into_program_node();
        for i in 0..9 {
            for j in 0..9 {
                let square = board[i][j].into_program_node();
                let constraint = constraints[i][j].into_program_node();
                (constraint * (constraint - square)).constrain_eq(zero);
            }
        }
    }

    // Proves that the board matches up with the puzzle where applicable
    verify_matches(constraints, board);

    // Checks rows contain every number from 1 to 9
    for row in board {
        assert_unique_numbers(row);
    }

    // Checks columns contain each number from 1 to 9
    for col in 0..9 {
        let column = board.map(|r| r[col]);
        assert_unique_numbers(column);
    }

    // Checks squares contain each number from 1 to 9
    for i in 0..3 {
        for j in 0..3 {
            let rows = &board[(i * 3)..(i * 3 + 3)];

            let square = rows.iter().map(|s| &s[(j * 3)..(j * 3 + 3)]);

            let flattened_sq: [ProgramNode<NativeField<F>>; 9] = square
                .flatten()
                .copied()
                .collect::<Vec<_>>()
                .try_into()
                .unwrap_or([zero; 9]);

            assert_unique_numbers(flattened_sq);
        }
    }
=======
    Ok(())
>>>>>>> c0ef426c
}

#[cfg(test)]
mod tests {
    use super::*;

    #[test]
    fn main_works() -> Result<(), Error> {
        main()
    }

    #[test]
    fn valid_example() {
        let prog = sudoku_proof.compile::<BulletproofsBackend>().unwrap();
        let runtime = sudoku_proof.runtime::<BulletproofsBackend>().unwrap();

        let ex_board = [
            [0, 7, 0, 0, 2, 0, 0, 4, 6],
            [0, 6, 0, 0, 0, 0, 8, 9, 0],
            [2, 0, 0, 8, 0, 0, 7, 1, 5],
            [0, 8, 4, 0, 9, 7, 0, 0, 0],
            [7, 1, 0, 0, 0, 0, 0, 5, 9],
            [0, 0, 0, 1, 3, 0, 4, 8, 0],
            [6, 9, 7, 0, 0, 2, 0, 0, 8],
            [0, 5, 8, 0, 0, 0, 0, 6, 0],
            [4, 3, 0, 0, 8, 0, 0, 7, 0],
        ];

        let ex_sol = [
            [8, 7, 5, 9, 2, 1, 3, 4, 6],
            [3, 6, 1, 7, 5, 4, 8, 9, 2],
            [2, 4, 9, 8, 6, 3, 7, 1, 5],
            [5, 8, 4, 6, 9, 7, 1, 2, 3],
            [7, 1, 3, 2, 4, 8, 6, 5, 9],
            [9, 2, 6, 1, 3, 5, 4, 8, 7],
            [6, 9, 7, 4, 1, 2, 5, 3, 8],
            [1, 5, 8, 3, 7, 9, 2, 6, 4],
            [4, 3, 2, 5, 8, 6, 9, 7, 1],
        ];

        let solution = ex_sol.map(|a| a.map(BulletproofsField::from));
        let board = ex_board.map(|a| a.map(BulletproofsField::from));

        let proof = runtime
            .prove(&prog, vec![solution], vec![board], vec![])
            .unwrap();

        let verify = runtime.verify(&prog, &proof, vec![board], vec![]);

        assert!(verify.is_ok());
    }

    #[test]
    fn bad_solution() {
        let prog = sudoku_proof.compile::<BulletproofsBackend>().unwrap();
        let runtime = sudoku_proof.runtime::<BulletproofsBackend>().unwrap();

        let ex_board = [
            [0, 7, 0, 0, 2, 0, 0, 4, 6],
            [0, 6, 0, 0, 0, 0, 8, 9, 0],
            [2, 0, 0, 8, 0, 0, 7, 1, 5],
            [0, 8, 4, 0, 9, 7, 0, 0, 0],
            [7, 1, 0, 0, 0, 0, 0, 5, 9],
            [0, 0, 0, 1, 3, 0, 4, 8, 0],
            [6, 9, 7, 0, 0, 2, 0, 0, 8],
            [0, 5, 8, 0, 0, 0, 0, 6, 0],
            [4, 3, 0, 0, 8, 0, 0, 7, 0],
        ];

        let ex_sol = [
            [1, 7, 5, 9, 2, 1, 3, 4, 6],
            [3, 6, 1, 7, 5, 4, 8, 9, 2],
            [2, 4, 9, 8, 6, 3, 7, 1, 5],
            [5, 8, 4, 6, 9, 7, 1, 2, 3],
            [7, 1, 3, 2, 4, 8, 6, 5, 9],
            [9, 2, 6, 1, 3, 5, 4, 8, 7],
            [6, 9, 7, 4, 1, 2, 5, 3, 8],
            [1, 5, 8, 3, 7, 9, 2, 6, 4],
            [4, 3, 2, 5, 8, 6, 9, 7, 1],
        ];

        let solution = ex_sol.map(|a| a.map(BulletproofsField::from));

        let board = ex_board.map(|a| a.map(BulletproofsField::from));

        let proof = runtime.prove(&prog, vec![solution], vec![board], vec![]);

        assert!(proof.is_err());
    }

    #[test]
    fn out_of_bounds_input() {
        let prog = sudoku_proof.compile::<BulletproofsBackend>().unwrap();
        let runtime = sudoku_proof.runtime::<BulletproofsBackend>().unwrap();

        let ex_board = [[0; 9]; 9];

        let ex_sol = [
            [8, 7, 5, 9, 2, 1, 3, 4, 10],
            [3, 6, 1, 7, 5, 4, 8, 9, 2],
            [2, 4, 9, 8, 6, 3, 7, 1, 5],
            [5, 8, 4, 6, 9, 7, 1, 2, 3],
            [7, 1, 3, 2, 4, 8, 6, 5, 9],
            [9, 2, 6, 1, 3, 5, 4, 8, 7],
            [6, 9, 7, 4, 1, 2, 5, 3, 8],
            [1, 5, 8, 3, 7, 9, 2, 6, 4],
            [4, 3, 2, 5, 8, 6, 9, 7, 1],
        ];

        let solution = ex_sol.map(|a| a.map(BulletproofsField::from));

        let board = ex_board.map(|a| a.map(BulletproofsField::from));

        let proof = runtime.prove(&prog, vec![solution], vec![board], vec![]);

        assert!(proof.is_err());
    }
}<|MERGE_RESOLUTION|>--- conflicted
+++ resolved
@@ -93,81 +93,7 @@
 
     runtime.verify(&prog, &proof, vec![board], vec![])?;
 
-<<<<<<< HEAD
-    assert!(verify.is_ok());
-}
-
-#[zkp_program(backend = "bulletproofs")]
-fn sudoku_proof<F: BackendField>(
-    #[constant] constraints: [[NativeField<F>; 9]; 9],
-    board: [[NativeField<F>; 9]; 9],
-) {
-    #[sunscreen::debug]
-    fn assert_unique_numbers<F: BackendField>(arr: [ProgramNode<NativeField<F>>; 9]) {
-        for i in 1..=9 {
-            assert_contains(arr, NativeField::<F>::from(i));
-        }
-    }
-
-    #[sunscreen::debug]
-    fn assert_contains<F: BackendField>(arr: [ProgramNode<NativeField<F>>; 9], i: NativeField<F>) {
-        let mut circuit = NativeField::<F>::from(1).into_program_node();
-        for a in arr {
-            circuit = circuit * (i.into_program_node() - a);
-        }
-        circuit.constrain_eq(NativeField::<F>::from(0));
-    }
-
-    let zero = NativeField::<F>::from(0).into_program_node();
-    #[sunscreen::debug]
-    fn verify_matches<F: BackendField>(
-        constraints: [[ProgramNode<NativeField<F>>; 9]; 9],
-        board: [[ProgramNode<NativeField<F>>; 9]; 9],
-    ) {
-        let zero = NativeField::<F>::from(0).into_program_node();
-        for i in 0..9 {
-            for j in 0..9 {
-                let square = board[i][j].into_program_node();
-                let constraint = constraints[i][j].into_program_node();
-                (constraint * (constraint - square)).constrain_eq(zero);
-            }
-        }
-    }
-
-    // Proves that the board matches up with the puzzle where applicable
-    verify_matches(constraints, board);
-
-    // Checks rows contain every number from 1 to 9
-    for row in board {
-        assert_unique_numbers(row);
-    }
-
-    // Checks columns contain each number from 1 to 9
-    for col in 0..9 {
-        let column = board.map(|r| r[col]);
-        assert_unique_numbers(column);
-    }
-
-    // Checks squares contain each number from 1 to 9
-    for i in 0..3 {
-        for j in 0..3 {
-            let rows = &board[(i * 3)..(i * 3 + 3)];
-
-            let square = rows.iter().map(|s| &s[(j * 3)..(j * 3 + 3)]);
-
-            let flattened_sq: [ProgramNode<NativeField<F>>; 9] = square
-                .flatten()
-                .copied()
-                .collect::<Vec<_>>()
-                .try_into()
-                .unwrap_or([zero; 9]);
-
-            assert_unique_numbers(flattened_sq);
-        }
-    }
-=======
     Ok(())
->>>>>>> c0ef426c
 }
 
 #[cfg(test)]
