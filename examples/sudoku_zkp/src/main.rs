--- conflicted
+++ resolved
@@ -1,32 +1,67 @@
 use sunscreen::{
-<<<<<<< HEAD
     bulletproofs::BulletproofsBackend,
-    types::zkp::{BulletproofsField, NativeField},
-    zkp_program, zkp_var, BackendField, Error, ZkpProgramFnExt,
+    types::zkp::{BulletproofsField, Field},
+    zkp_program, zkp_var, Error, FieldSpec, ZkpProgramFnExt,
 };
 
 #[zkp_program]
-fn sudoku_proof<F: BackendField>(
-    solution: [[NativeField<F>; 9]; 9],
-    #[public] board: [[NativeField<F>; 9]; 9],
-=======
-    types::zkp::Field, zkp_program, zkp_var, BulletproofsBackend, Compiler, Error, FieldSpec,
-    ZkpBackend, ZkpProgramInput, ZkpRuntime,
-};
-
-type BPField = Field<<BulletproofsBackend as ZkpBackend>::Field>;
+fn sudoku_proof<F: FieldSpec>(solution: [[Field<F>; 9]; 9], #[public] board: [[Field<F>; 9]; 9]) {
+    let zero = zkp_var!(0);
+
+    let assert_unique_numbers = |squares| {
+        for i in 1..=9 {
+            let mut circuit = zkp_var!(1);
+            for s in squares {
+                circuit = circuit * (zkp_var!(i) - s);
+            }
+            circuit.constrain_eq(zero);
+        }
+    };
+
+    // Checks rows contain every number from 1 to 9
+    for row in solution {
+        assert_unique_numbers(row);
+    }
+
+    // Checks columns contain each number from 1 to 9
+    for col in 0..9 {
+        let column = solution.map(|r| r[col]);
+        assert_unique_numbers(column);
+    }
+
+    // Checks squares contain each number from 1 to 9
+    for i in 0..3 {
+        for j in 0..3 {
+            let rows = &solution[(i * 3)..(i * 3 + 3)];
+
+            let square = rows.iter().map(|s| &s[(j * 3)..(j * 3 + 3)]);
+
+            let flattened_sq = square
+                .flatten()
+                .copied()
+                .collect::<Vec<_>>()
+                .try_into()
+                .unwrap_or([zero; 9]);
+
+            assert_unique_numbers(flattened_sq);
+        }
+    }
+
+    // Proves that the solution matches up with the puzzle where applicable
+    for i in 0..9 {
+        for j in 0..9 {
+            let square = solution[i][j];
+            let constraint = board[i][j];
+            (constraint * (constraint - square)).constrain_eq(zero);
+        }
+    }
+}
 
 fn main() -> Result<(), Error> {
-    let app = Compiler::new()
-        .zkp_backend::<BulletproofsBackend>()
-        .zkp_program(sudoku_proof)
-        .compile()?;
-
-    let prog = app.get_zkp_program(sudoku_proof).unwrap();
-
-    let runtime = ZkpRuntime::new(&BulletproofsBackend::new())?;
-
-    let ex_puzzle = [
+    let prog = sudoku_proof.compile::<BulletproofsBackend>()?;
+    let runtime = sudoku_proof.runtime::<BulletproofsBackend>()?;
+
+    let ex_board = [
         [0, 7, 0, 0, 2, 0, 0, 4, 6],
         [0, 6, 0, 0, 0, 0, 8, 9, 0],
         [2, 0, 0, 8, 0, 0, 7, 1, 5],
@@ -50,102 +85,6 @@
         [4, 3, 2, 5, 8, 6, 9, 7, 1],
     ];
 
-    let board: Vec<ZkpProgramInput> = vec![ex_sol.map(|a| a.map(BPField::from)).into()];
-
-    let cons: Vec<ZkpProgramInput> = vec![ex_puzzle.map(|a| a.map(BPField::from)).into()];
-
-    let proof = runtime.prove(prog, cons.clone(), vec![], board)?;
-
-    runtime.verify(prog, &proof, cons, vec![])?;
-
-    Ok(())
-}
-
-#[zkp_program]
-fn sudoku_proof<F: FieldSpec>(
-    #[constant] constraints: [[Field<F>; 9]; 9],
-    board: [[Field<F>; 9]; 9],
->>>>>>> 951ea237
-) {
-    let zero = zkp_var!(0);
-
-    let assert_unique_numbers = |squares| {
-        for i in 1..=9 {
-            let mut circuit = zkp_var!(1);
-            for s in squares {
-                circuit = circuit * (zkp_var!(i) - s);
-            }
-            circuit.constrain_eq(zero);
-        }
-    };
-
-    // Checks rows contain every number from 1 to 9
-    for row in solution {
-        assert_unique_numbers(row);
-    }
-
-    // Checks columns contain each number from 1 to 9
-    for col in 0..9 {
-        let column = solution.map(|r| r[col]);
-        assert_unique_numbers(column);
-    }
-
-    // Checks squares contain each number from 1 to 9
-    for i in 0..3 {
-        for j in 0..3 {
-            let rows = &solution[(i * 3)..(i * 3 + 3)];
-
-            let square = rows.iter().map(|s| &s[(j * 3)..(j * 3 + 3)]);
-
-            let flattened_sq = square
-                .flatten()
-                .copied()
-                .collect::<Vec<_>>()
-                .try_into()
-                .unwrap_or([zero; 9]);
-
-            assert_unique_numbers(flattened_sq);
-        }
-    }
-
-    // Proves that the solution matches up with the puzzle where applicable
-    for i in 0..9 {
-        for j in 0..9 {
-            let square = solution[i][j];
-            let constraint = board[i][j];
-            (constraint * (constraint - square)).constrain_eq(zero);
-        }
-    }
-}
-
-fn main() -> Result<(), Error> {
-    let prog = sudoku_proof.compile::<BulletproofsBackend>()?;
-    let runtime = sudoku_proof.runtime::<BulletproofsBackend>()?;
-
-    let ex_board = [
-        [0, 7, 0, 0, 2, 0, 0, 4, 6],
-        [0, 6, 0, 0, 0, 0, 8, 9, 0],
-        [2, 0, 0, 8, 0, 0, 7, 1, 5],
-        [0, 8, 4, 0, 9, 7, 0, 0, 0],
-        [7, 1, 0, 0, 0, 0, 0, 5, 9],
-        [0, 0, 0, 1, 3, 0, 4, 8, 0],
-        [6, 9, 7, 0, 0, 2, 0, 0, 8],
-        [0, 5, 8, 0, 0, 0, 0, 6, 0],
-        [4, 3, 0, 0, 8, 0, 0, 7, 0],
-    ];
-
-    let ex_sol = [
-        [8, 7, 5, 9, 2, 1, 3, 4, 6],
-        [3, 6, 1, 7, 5, 4, 8, 9, 2],
-        [2, 4, 9, 8, 6, 3, 7, 1, 5],
-        [5, 8, 4, 6, 9, 7, 1, 2, 3],
-        [7, 1, 3, 2, 4, 8, 6, 5, 9],
-        [9, 2, 6, 1, 3, 5, 4, 8, 7],
-        [6, 9, 7, 4, 1, 2, 5, 3, 8],
-        [1, 5, 8, 3, 7, 9, 2, 6, 4],
-        [4, 3, 2, 5, 8, 6, 9, 7, 1],
-    ];
-
     let solution = ex_sol.map(|a| a.map(BulletproofsField::from));
 
     let board = ex_board.map(|a| a.map(BulletproofsField::from));
