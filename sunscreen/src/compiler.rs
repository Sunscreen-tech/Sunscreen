--- conflicted
+++ resolved
@@ -7,13 +7,8 @@
 use std::collections::{HashMap, HashSet};
 use std::marker::PhantomData;
 use sunscreen_fhe_program::FheProgramTrait;
-<<<<<<< HEAD
 use sunscreen_runtime::{marker, CompiledFheProgram, Fhe, FheRuntime, FheZkp, Zkp};
-use sunscreen_zkp_backend::{BackendField, CompiledZkpProgram, ZkpBackend};
-=======
-use sunscreen_runtime::{marker, CompiledFheProgram, Fhe, FheZkp, Zkp};
 use sunscreen_zkp_backend::{CompiledZkpProgram, FieldSpec, ZkpBackend};
->>>>>>> 951ea237
 
 #[derive(Debug, Clone)]
 enum ParamsMode {
@@ -170,7 +165,7 @@
 
 struct ZkpCompilerData<B> {
     // In practice, B should always be BoxZkpFn<Field = F>> where
-    // F: BackendField.
+    // F: FieldSpec.
     zkp_program_fns: Vec<B>,
 }
 
