--- conflicted
+++ resolved
@@ -160,11 +160,7 @@
 
 thread_local! {
     /**
-<<<<<<< HEAD
-     * Contains the graph of an FHE/ZKP program during compilation. An
-=======
      * Contains the graph of an FHE program during compilation. An
->>>>>>> c0ef426c
      * implementation detail and not for public consumption.
      */
     pub static CURRENT_PROGRAM_CTX: RefCell<Option<&'static mut ContextEnum>> = RefCell::new(None);
