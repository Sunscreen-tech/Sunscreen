--- conflicted
+++ resolved
@@ -142,13 +142,6 @@
     fn is_ordered(&self) -> bool {
         false
     }
-<<<<<<< HEAD
-
-    fn is_multiplication(&self) -> bool {
-        matches!(self, FheOperation::Multiply)
-    }
-=======
->>>>>>> 116226d2
 }
 
 /**
