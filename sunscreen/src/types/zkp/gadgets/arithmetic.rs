use crypto_bigint::{NonZero, Uint};
use subtle::{ConditionallySelectable, ConstantTimeEq, ConstantTimeGreater};
use sunscreen_zkp_backend::{BigInt, Error as ZkpError, Gadget};

use crate::{invoke_gadget, with_zkp_ctx, zkp::ZkpContextOps, ZkpResult};

use super::ToUInt;

pub struct SignedModulus {
    field_modulus: BigInt,
    max_remainder_bits: usize,
}

impl SignedModulus {
    /**
     * Creates a new Signed modulus gadget.
     *
     * # Remarks
     * To produce efficient circuits, you must specify the maximum number
     * of bits the remainder requires. This value should be
     * `ceil(log2(abs(m)))`.
     * Additionally, this value must be less than `log2(f)` where `f`
     * is the size of the backend field.
     *
     * # Panics
     * * When `field_modulus == 0`
     * * When max_remainder_bits > 512
     */
    pub fn new(field_modulus: BigInt, max_remainder_bits: usize) -> Self {
        assert_ne!(field_modulus, BigInt::ZERO);
        assert!(max_remainder_bits <= 512);

        Self {
            field_modulus,
            max_remainder_bits,
        }
    }
}

impl Gadget for SignedModulus {
    fn gen_circuit(
        &self,
        gadget_inputs: &[petgraph::stable_graph::NodeIndex],
        hidden_inputs: &[petgraph::stable_graph::NodeIndex],
    ) -> Vec<petgraph::stable_graph::NodeIndex> {
        let q = hidden_inputs[0];
        let r = hidden_inputs[1];
        let x = gadget_inputs[0];
        let m = gadget_inputs[1];

        let m_min_1_min_r = with_zkp_ctx(|ctx| {
            // assert mq + r == x
            let t = ctx.add_multiplication(m, q);
            let res = ctx.add_addition(t, r);
            let diff = ctx.add_subtraction(x, res);

            ctx.add_constraint(diff, &BigInt::ZERO);

            // Compute m - 1 - r so we can later attempt a binary expansion
            let one = ctx.add_constant(&BigInt::ONE);
            let m_min_1 = ctx.add_subtraction(m, one);
            ctx.add_subtraction(m_min_1, r)
        });

        // Get a bound [0, 2^k]. This establishes r >= 0.
        invoke_gadget(ToUInt::new(self.max_remainder_bits), &[r]);

        // Show r < m
        invoke_gadget(ToUInt::new(self.max_remainder_bits), &[m_min_1_min_r]);

        // Show that m is non-zero
        invoke_gadget(Inverse::new(self.field_modulus), &[m]);

        vec![hidden_inputs[0], hidden_inputs[1]]
    }

    fn hidden_input_count(&self) -> usize {
        2
    }

    fn gadget_input_count(&self) -> usize {
        2
    }

    fn compute_hidden_inputs(
        &self,
        gadget_inputs: &[sunscreen_zkp_backend::BigInt],
    ) -> ZkpResult<Vec<sunscreen_zkp_backend::BigInt>> {
        let x = gadget_inputs[0];
        let m = gadget_inputs[1];

        if m == BigInt::ZERO {
            return Err(ZkpError::gadget_error("Divide by zero."));
        }

        let m = NonZero::from_uint(m.0);

        // As per docs, when shift amount is constant, time is constant.
        // See https://docs.rs/crypto-bigint/latest/crypto_bigint/struct.UInt.html#method.shr_vartime
        let fm_2 = self.field_modulus.shr_vartime(2);

        let is_neg = x.ct_gt(&fm_2);
        let (q_pos, r_pos) = x.div_rem(&m);

        // If x is negative, this produces abs(x)
        let pos_x = self.field_modulus.wrapping_sub(&x);

        // Now we reduce mod m then subtract from m to get x mod m where x < 0.
        // Unwrap is okay here because we've already checked for m == 0.
        let r_neg = m.wrapping_sub(&pos_x.rem(&m)).rem(&m);

        // q should round towards -Inf, so r != 0, subtract one.
        let correction =
            Uint::conditional_select(&Uint::ONE, &Uint::ZERO, r_neg.ct_eq(&BigInt::ZERO));

        let q_neg = self
            .field_modulus
            .wrapping_sub(&pos_x.wrapping_div(&m).wrapping_add(&correction));

        let q = Uint::conditional_select(&q_pos, &q_neg, is_neg);

        let r = Uint::conditional_select(&r_pos, &r_neg, is_neg);

        Ok(vec![BigInt::from(q), BigInt::from(r)])
    }
}

/**
 * For value x, generate x^-1 and prove that x*x^-1 = 1.
 */
pub struct Inverse {
    field_modulus: BigInt,
}

impl Inverse {
    pub fn new(field_modulus: BigInt) -> Self {
        if field_modulus == BigInt::ZERO {
            panic!("Field modulus cannot be zero.");
        }

        Self { field_modulus }
    }
}

impl Gadget for Inverse {
    fn compute_hidden_inputs(&self, gadget_inputs: &[BigInt]) -> ZkpResult<Vec<BigInt>> {
        let x = gadget_inputs[0];

        if x == BigInt::ZERO {
            return Err(ZkpError::gadget_error("Cannot take inverse of zero."));
        }

        Ok(vec![x.inverse_fp(&self.field_modulus)])
    }

    fn gadget_input_count(&self) -> usize {
        1
    }

    fn hidden_input_count(&self) -> usize {
        1
    }

    fn gen_circuit(
        &self,
        gadget_inputs: &[petgraph::stable_graph::NodeIndex],
        hidden_inputs: &[petgraph::stable_graph::NodeIndex],
    ) -> Vec<petgraph::stable_graph::NodeIndex> {
        let x = gadget_inputs[0];
        let x_inv = hidden_inputs[0];

        with_zkp_ctx(|ctx| {
            // Assert x * x^-1 == 1
            let prod = ctx.add_multiplication(x, x_inv);
            ctx.add_constraint(prod, &BigInt::ONE);
        });

        vec![x_inv]
    }
}

#[cfg(test)]
mod tests {
    use sunscreen_compiler_macros::zkp_program;
<<<<<<< HEAD
    use sunscreen_runtime::{Runtime, ZkpBackend, ZkpProgramInput};
    use sunscreen_zkp_backend::bulletproofs::BulletproofsBackend;
    use sunscreen_zkp_backend::BackendField;
=======
    use sunscreen_runtime::{Runtime, ZkpProgramInput};
    use sunscreen_zkp_backend::FieldSpec;
    use sunscreen_zkp_backend::{bulletproofs::BulletproofsBackend, ZkpBackend};
>>>>>>> c0ef426c

    use crate::types::zkp::Field;
    use crate::{self as sunscreen, invoke_gadget, Compiler};

    use super::*;

    #[test]
    fn compute_hidden_inputs_is_correct() {
        let m = BigInt::from(22u32);
        let field_modulus = <BulletproofsBackend as ZkpBackend>::Field::FIELD_MODULUS;

        assert_ne!(field_modulus, BigInt::ZERO);

        let nz_field_modulus = NonZero::from_uint(field_modulus.0);

        let gadget = SignedModulus::new(field_modulus, 16);

        let test_case = |x: BigInt| {
            let outputs = gadget.compute_hidden_inputs(&[x, m]).unwrap();

            let q = outputs[0];
            let r = outputs[1];

            assert_eq!(
                BigInt::from(m.wrapping_mul(&q).wrapping_add(&r).rem(&nz_field_modulus)),
                x
            );
            assert!(r < m);
        };

        test_case(47u32.into());
        test_case(field_modulus.wrapping_sub(&47u32.into()).into());
        test_case(field_modulus.wrapping_sub(&1247u32.into()).into());
        test_case(field_modulus.wrapping_sub(&44u32.into()).into());
    }

    #[test]
    fn modulus_gadget_works() {
        #[zkp_program]
        fn div_rem<F: FieldSpec>(
            x: Field<F>,
            m: Field<F>,
            expected_q: Field<F>,
            expected_r: Field<F>,
        ) {
            let outs = invoke_gadget(
                SignedModulus::new(F::FIELD_MODULUS, 16),
                &[x.ids[0], m.ids[0]],
            );

            let q = ProgramNode::<Field<F>>::new(&[outs[0]]);
            let r = ProgramNode::<Field<F>>::new(&[outs[1]]);

            (q - expected_q).constrain_eq(Field::from(0u32));
            (r - expected_r).constrain_eq(Field::from(0u32));
        }

        let app = Compiler::new()
            .zkp_backend::<BulletproofsBackend>()
            .zkp_program(div_rem)
            .compile()
            .unwrap();

        let runtime = Runtime::new_zkp(BulletproofsBackend::new()).unwrap();

        let prog = app.get_zkp_program(div_rem).unwrap();

        type BpField = Field<<BulletproofsBackend as ZkpBackend>::Field>;

        let test_case = |x: i64, m: i64, expected_q: i64, expected_r: i64, expect_success: bool| {
            let result = runtime.prove(
                prog,
                vec![
                    BpField::from(x),
                    BpField::from(m),
                    BpField::from(expected_q),
                    BpField::from(expected_r),
                ],
                vec![],
                vec![],
            );

            let proof = if expect_success {
                result.unwrap()
            } else {
                assert!(result.is_err());
                return;
            };

            runtime
                .verify(prog, &proof, vec![], Vec::<ZkpProgramInput>::new())
                .unwrap();
        };

        // 2 * 22 + 3 == 47
        test_case(47, 22, 2, 3, true);

        // -3 * 22 + 19 == -47
        test_case(-47, 22, -3, 19, true);

        // Divide by zero error
        test_case(4, 0, 0, 0, false);
    }
}<|MERGE_RESOLUTION|>--- conflicted
+++ resolved
@@ -182,15 +182,9 @@
 #[cfg(test)]
 mod tests {
     use sunscreen_compiler_macros::zkp_program;
-<<<<<<< HEAD
-    use sunscreen_runtime::{Runtime, ZkpBackend, ZkpProgramInput};
-    use sunscreen_zkp_backend::bulletproofs::BulletproofsBackend;
-    use sunscreen_zkp_backend::BackendField;
-=======
     use sunscreen_runtime::{Runtime, ZkpProgramInput};
     use sunscreen_zkp_backend::FieldSpec;
     use sunscreen_zkp_backend::{bulletproofs::BulletproofsBackend, ZkpBackend};
->>>>>>> c0ef426c
 
     use crate::types::zkp::Field;
     use crate::{self as sunscreen, invoke_gadget, Compiler};
