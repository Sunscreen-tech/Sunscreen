use petgraph::stable_graph::NodeIndex;
use sunscreen_compiler_macros::TypeName;
<<<<<<< HEAD
use sunscreen_zkp_backend::{BackendField, BigInt};
=======
use sunscreen_runtime::ZkpProgramInputTrait;
use sunscreen_zkp_backend::{BigInt, FieldSpec};
>>>>>>> 951ea237

use crate::{
    types::zkp::{Coerce, ProgramNode},
    with_zkp_ctx,
    zkp::ZkpContextOps,
};

<<<<<<< HEAD
use super::{AddVar, Mod, MulVar, NativeField, NumFieldElements, ToNativeFields};
=======
use super::{AddVar, Field, Mod, MulVar, NumFieldElements, ToNativeFields, ZkpType};
>>>>>>> 951ea237

use crate as sunscreen;

/**
 * A polynomial in `Z_q[X]/(X^N+1)`, up to degree N-1. `q` is the
 * coefficient modulus and is the product of R factors. Each coefficient is decomposed
 * into R residues (i.e. RNS form).
 *
 * # Remarks
 * Operations (e.g. add, mul, etc) don't automatically reduce modulo q. This enables
 * program authors to batch multiple operations before reduction.
 *
 * Operations *do* reduce modulo X^N+1.
 */
#[derive(Debug, Clone, TypeName)]
pub struct RnsRingPolynomial<F: FieldSpec, const N: usize, const R: usize> {
    data: Box<[[Field<F>; N]; R]>,
}

impl<F: FieldSpec, T, const N: usize, const R: usize> From<[[T; N]; R]>
    for RnsRingPolynomial<F, N, R>
where
    T: Into<Field<F>> + std::fmt::Debug,
{
    fn from(x: [[T; N]; R]) -> Self {
        Self {
            data: Box::new(x.map(|x| x.map(|x| x.into()))),
        }
    }
}

impl<F: FieldSpec, const N: usize, const R: usize> NumFieldElements for RnsRingPolynomial<F, N, R> {
    const NUM_NATIVE_FIELD_ELEMENTS: usize = N * R;
}

impl<F: FieldSpec, const N: usize, const R: usize> ToNativeFields for RnsRingPolynomial<F, N, R> {
    fn to_native_fields(&self) -> Vec<BigInt> {
        self.data.into_iter().flatten().map(|x| x.val).collect()
    }
}

<<<<<<< HEAD
=======
impl<F: FieldSpec, const N: usize, const R: usize> ZkpType for RnsRingPolynomial<F, N, R> {}

>>>>>>> 951ea237
/**
 * Returns the RNS residues for each coefficient. The coefficient index
 * is the leading dimension for efficient NTT transforms.
 */
pub trait ToResidues<F: FieldSpec, const N: usize, const R: usize> {
    /**
     * Return the residues.
     */
    fn residues(&self) -> [[ProgramNode<Field<F>>; N]; R];
}

impl<F: FieldSpec, const N: usize, const R: usize> ToResidues<F, N, R>
    for ProgramNode<RnsRingPolynomial<F, N, R>>
{
    fn residues(&self) -> [[ProgramNode<Field<F>>; N]; R] {
        let mut program_nodes = [[ProgramNode::new(&[]); N]; R];

        for i in 0..N * R {
            let coeff = i % N;
            let residue = i / N;

            program_nodes[residue][coeff] = ProgramNode::new(&[self.ids[i]])
        }

        program_nodes
    }
}

impl<F: FieldSpec, const N: usize, const R: usize> AddVar for RnsRingPolynomial<F, N, R> {
    fn add(lhs: ProgramNode<Self>, rhs: ProgramNode<Self>) -> ProgramNode<Self> {
        let mut node_indices = vec![];

        with_zkp_ctx(|ctx| {
            for (left, right) in lhs.ids.iter().zip(rhs.ids.iter()) {
                node_indices.push(ctx.add_addition(*left, *right));
            }
        });

        Self::coerce(&node_indices)
    }
}

<<<<<<< HEAD
impl<F: BackendField, const N: usize, const R: usize> MulVar for RnsRingPolynomial<F, N, R> {
=======
impl<F: FieldSpec, const N: usize, const R: usize> ZkpProgramInputTrait
    for RnsRingPolynomial<F, N, R>
{
}

impl<F: FieldSpec, const N: usize, const R: usize> MulVar for RnsRingPolynomial<F, N, R> {
>>>>>>> 951ea237
    fn mul(lhs: ProgramNode<Self>, rhs: ProgramNode<Self>) -> ProgramNode<Self> {
        let left = lhs.residues();
        let right = rhs.residues();

        let mut out_coeffs = vec![];

        with_zkp_ctx(|ctx| {
            out_coeffs = vec![ctx.add_constant(&BigInt::ZERO); N * R];

            for residue in 0..R {
                let left = left[residue];
                let right = right[residue];

                let out_coeffs = &mut out_coeffs[residue * N..(residue + 1) * N];

                for (i, left) in left.iter().enumerate().take(N) {
                    for (j, right) in right.iter().enumerate().take(N) {
                        let out_coeff = (i + j) % N;

                        let mul = ctx.add_multiplication(left.ids[0], right.ids[0]);

                        let op = if i + j >= N {
                            ctx.add_subtraction(out_coeffs[out_coeff], mul)
                        } else {
                            ctx.add_addition(out_coeffs[out_coeff], mul)
                        };

                        out_coeffs[out_coeff] = op;
                    }
                }
            }
        });

        Self::coerce(&out_coeffs)
    }
}

/**
 * For scaling an algebraic structure (e.g. polynomial.)
 */
pub trait Scale<F: FieldSpec> {
    /**
     * Return a structure scaled by `x`.
     */
    fn scale(self, x: ProgramNode<Field<F>>) -> Self;
}

impl<F: FieldSpec, const D: usize, const R: usize> Scale<F>
    for ProgramNode<RnsRingPolynomial<F, D, R>>
{
    fn scale(self, x: ProgramNode<Field<F>>) -> Self {
        let mut output = vec![NodeIndex::from(0); D * R];

        with_zkp_ctx(|ctx| {
            for (i, o) in output.iter_mut().enumerate().take(R * D) {
                *o = ctx.add_multiplication(self.ids[i], x.ids[0]);
            }
        });

        Self::new(&output)
    }
}

impl<F: FieldSpec, const D: usize, const R: usize> Mod<F> for RnsRingPolynomial<F, D, R> {
    fn signed_reduce(
        lhs: ProgramNode<Self>,
        m: ProgramNode<Field<F>>,
        remainder_bits: usize,
    ) -> ProgramNode<Self> {
        let residues = lhs.residues();

        let mut outputs = Vec::with_capacity(D);

        for r in residues.iter().take(R) {
            for j in r {
                outputs.push(Field::signed_reduce(*j, m, remainder_bits).ids[0]);
            }
        }

        ProgramNode::new(&outputs)
    }
}

#[cfg(test)]
mod tests {
    use sunscreen_runtime::{Runtime, ZkpProgramInput};
    use sunscreen_zkp_backend::bulletproofs::BulletproofsBackend;
    use sunscreen_zkp_backend::{FieldSpec, ZkpBackend};

    use crate as sunscreen;
    use crate::types::zkp::rns_polynomial::{RnsRingPolynomial, ToResidues};
    use crate::types::zkp::{Field, Scale};
    use crate::{zkp_program, Compiler};

    #[test]
    fn can_prove_added_polynomials() {
        #[zkp_program]
        fn add_poly<F: FieldSpec>(
            #[constant] a: RnsRingPolynomial<F, 8, 2>,
            #[constant] b: RnsRingPolynomial<F, 8, 2>,
        ) {
            let c = a + b;

            let residues = c.residues();

            let expected = [
                [2u8, 4u8, 6u8, 8u8, 10u8, 12u8, 14u8, 16u8],
                [18u8, 20u8, 22u8, 24u8, 26u8, 28u8, 30u8, 32],
            ];

            for i in 0..residues.len() {
                for j in 0..residues[i].len() {
                    residues[i][j].constrain_eq(Field::from(expected[i][j]));
                }
            }
        }

        let app = Compiler::new()
            .zkp_backend::<BulletproofsBackend>()
            .zkp_program(add_poly)
            .compile()
            .unwrap();

        let runtime = Runtime::new_zkp(BulletproofsBackend::new()).unwrap();

        let program = app.get_zkp_program(add_poly).unwrap();

        type BPRnsRingPolynomial<const N: usize, const R: usize> =
            RnsRingPolynomial<<BulletproofsBackend as ZkpBackend>::Field, N, R>;

        let a = BPRnsRingPolynomial::from([
            [1u8, 2, 3, 4, 5, 6, 7, 8],
            [9, 10, 11, 12, 13, 14, 15, 16],
        ]);

        let proof = runtime
            .prove(program, vec![], vec![], vec![a.clone(), a.clone()])
            .unwrap();

        runtime
            .verify(program, &proof, vec![], vec![a.clone(), a.clone()])
            .unwrap();

        let b =
            RnsRingPolynomial::from([[0u8, 2, 3, 4, 5, 6, 7, 8], [9, 10, 11, 12, 13, 14, 15, 16]]);

        let result = runtime.verify(program, &proof, vec![b, a], vec![]);

        assert!(result.is_err());
    }

    #[test]
    fn can_prove_multiply_polynomials() {
        #[zkp_program]
        fn add_poly<F: FieldSpec>(
            #[constant] a: RnsRingPolynomial<F, 8, 2>,
            #[constant] b: RnsRingPolynomial<F, 8, 2>,
        ) {
            let c = a * b;

            let residues = c.residues();

            let expected = [
                [-146, -160, -160, -144, -110, -56, 20, 120],
                [-1074, -896, -672, -400, -78, 296, 724, 1208],
            ];

            for i in 0..residues.len() {
                for j in 0..residues[i].len() {
                    residues[i][j].constrain_eq(Field::from(expected[i][j]));
                }
            }
        }

        let app = Compiler::new()
            .zkp_backend::<BulletproofsBackend>()
            .zkp_program(add_poly)
            .compile()
            .unwrap();

        let runtime = Runtime::new_zkp(BulletproofsBackend::new()).unwrap();

        let program = app.get_zkp_program(add_poly).unwrap();

        type BpPoly<const N: usize, const R: usize> =
            RnsRingPolynomial<<BulletproofsBackend as ZkpBackend>::Field, N, R>;

        let a = BpPoly::from([[1u8, 2, 3, 4, 5, 6, 7, 8], [9, 10, 11, 12, 13, 14, 15, 16]]);

        let proof = runtime
            .prove(program, vec![], vec![], vec![a.clone(), a.clone()])
            .unwrap();

        runtime
            .verify(program, &proof, vec![], vec![a.clone(), a.clone()])
            .unwrap();

        let b = BpPoly::from([[0u8, 2, 3, 4, 5, 6, 7, 8], [9, 10, 11, 12, 13, 14, 15, 16]]);

        let result = runtime.verify(program, &proof, vec![b, a], vec![]);

        assert!(result.is_err());
    }

    #[test]
    fn can_scale_polynomial() {
        #[zkp_program]
        fn scale_poly<F: FieldSpec>(
            #[constant] a: RnsRingPolynomial<F, 8, 2>,
            #[constant] b: Field<F>,
        ) {
            let c = a.scale(b);

            let expected = [
                [2u8, 4u8, 6u8, 8u8, 10u8, 12u8, 14u8, 16u8],
                [18u8, 20u8, 22u8, 24u8, 26u8, 28u8, 30u8, 32],
            ];

            let residues = c.residues();

            for i in 0..residues.len() {
                for j in 0..residues[i].len() {
                    residues[i][j].constrain_eq(Field::from(expected[i][j]));
                }
            }
        }

        let app = Compiler::new()
            .zkp_backend::<BulletproofsBackend>()
            .zkp_program(scale_poly)
            .compile()
            .unwrap();

        let runtime = Runtime::new_zkp(BulletproofsBackend::new()).unwrap();

        let program = app.get_zkp_program(scale_poly).unwrap();

        type BPRnsRingPolynomial<const N: usize, const R: usize> =
            RnsRingPolynomial<<BulletproofsBackend as ZkpBackend>::Field, N, R>;

        let a = BPRnsRingPolynomial::from([
            [1u8, 2, 3, 4, 5, 6, 7, 8],
            [9, 10, 11, 12, 13, 14, 15, 16],
        ]);

        type BpField = Field<<BulletproofsBackend as ZkpBackend>::Field>;

        let b = BpField::from(2u8);

        let const_args: Vec<ZkpProgramInput> = vec![a.into(), b.into()];

        let proof = runtime
            .prove(program, vec![], vec![], const_args.clone())
            .unwrap();

        runtime.verify(program, &proof, vec![], const_args).unwrap();
    }
}<|MERGE_RESOLUTION|>--- conflicted
+++ resolved
@@ -1,11 +1,6 @@
 use petgraph::stable_graph::NodeIndex;
 use sunscreen_compiler_macros::TypeName;
-<<<<<<< HEAD
-use sunscreen_zkp_backend::{BackendField, BigInt};
-=======
-use sunscreen_runtime::ZkpProgramInputTrait;
 use sunscreen_zkp_backend::{BigInt, FieldSpec};
->>>>>>> 951ea237
 
 use crate::{
     types::zkp::{Coerce, ProgramNode},
@@ -13,11 +8,7 @@
     zkp::ZkpContextOps,
 };
 
-<<<<<<< HEAD
-use super::{AddVar, Mod, MulVar, NativeField, NumFieldElements, ToNativeFields};
-=======
-use super::{AddVar, Field, Mod, MulVar, NumFieldElements, ToNativeFields, ZkpType};
->>>>>>> 951ea237
+use super::{AddVar, Field, Mod, MulVar, NumFieldElements, ToNativeFields};
 
 use crate as sunscreen;
 
@@ -59,11 +50,6 @@
     }
 }
 
-<<<<<<< HEAD
-=======
-impl<F: FieldSpec, const N: usize, const R: usize> ZkpType for RnsRingPolynomial<F, N, R> {}
-
->>>>>>> 951ea237
 /**
  * Returns the RNS residues for each coefficient. The coefficient index
  * is the leading dimension for efficient NTT transforms.
@@ -106,16 +92,7 @@
     }
 }
 
-<<<<<<< HEAD
-impl<F: BackendField, const N: usize, const R: usize> MulVar for RnsRingPolynomial<F, N, R> {
-=======
-impl<F: FieldSpec, const N: usize, const R: usize> ZkpProgramInputTrait
-    for RnsRingPolynomial<F, N, R>
-{
-}
-
 impl<F: FieldSpec, const N: usize, const R: usize> MulVar for RnsRingPolynomial<F, N, R> {
->>>>>>> 951ea237
     fn mul(lhs: ProgramNode<Self>, rhs: ProgramNode<Self>) -> ProgramNode<Self> {
         let left = lhs.residues();
         let right = rhs.residues();
