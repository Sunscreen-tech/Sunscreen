--- conflicted
+++ resolved
@@ -437,21 +437,12 @@
     // Convert in and out of Graph to compact all the node indices.
     let jit = Graph::from(jit).into();
 
-<<<<<<< HEAD
     // let mut metadata = DebugData::new();
-=======
-    #[cfg(feature = "debugger")]
-    let metadata = DebugData::new();
->>>>>>> f66aa69b
 
     CompilationResult {
         graph: jit,
         #[cfg(feature = "debugger")]
-<<<<<<< HEAD
         metadata: program.metadata.to_owned(),
-=======
-        metadata,
->>>>>>> f66aa69b
     }
 }
 
