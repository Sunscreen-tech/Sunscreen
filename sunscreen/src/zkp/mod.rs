--- conflicted
+++ resolved
@@ -426,20 +426,10 @@
     // Convert in and out of Graph to compact all the node indices.
     let jit = Graph::from(jit).into();
 
-<<<<<<< HEAD
-    #[cfg(feature = "debugger")]
-    let metadata = DebugData::new();
-
-    CompilationResult {
-        graph: jit,
-        #[cfg(feature = "debugger")]
-        metadata,
-=======
     CompilationResult {
         graph: jit,
         #[cfg(feature = "debugger")]
         metadata: program.metadata.to_owned(),
->>>>>>> 8df0cbfc
     }
 }
 
