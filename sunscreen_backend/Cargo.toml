--- conflicted
+++ resolved
@@ -17,20 +17,6 @@
 # See more keys and their definitions at https://doc.rust-lang.org/cargo/reference/manifest.html
 
 [dependencies]
-<<<<<<< HEAD
-crossbeam = "0.8.1"
-seal_fhe = { version = "0.7", path = "../seal_fhe" }
-sunscreen_compiler_common = { path = "../sunscreen_compiler_common" }
-sunscreen_fhe_program = { version = "0.7", path = "../sunscreen_fhe_program" }
-sunscreen_runtime = { version = "0.7", path = "../sunscreen_runtime" }
-petgraph = "0.6.0"
-log = "0.4.14"
-env_logger = "0.9.0"
-num = "0.4.0"
-
-[features]
-debugger = ["sunscreen_compiler_common/debugger", "sunscreen_fhe_program/debugger", "sunscreen_runtime/debugger"]
-=======
 crossbeam = { workspace = true }
 seal_fhe = { workspace = true }
 sunscreen_compiler_common = { workspace = true }
@@ -40,4 +26,6 @@
 log = { workspace = true }
 env_logger = { workspace = true }
 num = { workspace = true }
->>>>>>> c0ef426c
+
+[features]
+debugger = ["sunscreen_compiler_common/debugger", "sunscreen_fhe_program/debugger", "sunscreen_runtime/debugger"]