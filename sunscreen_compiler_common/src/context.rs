use std::fmt::Debug;
use std::ops::{Deref, DerefMut};

use petgraph::algo::is_isomorphic_matching;
use petgraph::stable_graph::{NodeIndex, StableGraph};
use petgraph::visit::{EdgeRef, IntoEdgeReferences, IntoNodeReferences};
use petgraph::Graph;
use serde::{Deserialize, Serialize};

use crate::{Operation, Render};

#[derive(Clone, Deserialize, Serialize, Debug, PartialEq, Eq)]
/**
 * Information about a node in the compilation graph.
 */
pub struct NodeInfo<O>
where
    O: Operation,
{
    /**
     * The operation this node performs.
     */
    pub operation: O,

    #[cfg(feature = "debugger")]
    /**
     * The group ID associated with the ProgramNode.
     */
    pub group_id: u64,
}

impl<O> NodeInfo<O>
where
    O: Operation,
{
    /**
     * Creates a new [`NodeInfo`].
     */
    pub fn new(operation: O) -> Self {
        Self {
            operation,
            #[cfg(feature = "debugger")]
            group_id: 0,
        }
    }
}

impl<O> Render for NodeInfo<O>
where
    O: Operation,
{
    fn render(&self) -> String {
        format!("{self:?}")
    }
}

impl<O> ToString for NodeInfo<O>
where
    O: Operation,
{
    fn to_string(&self) -> String {
        self.render()
    }
}

#[derive(Clone, Copy, Debug, PartialEq, Eq, Deserialize, Serialize)]
/**
 * Information about how one compiler graph node relates to another.
 */
pub enum EdgeInfo {
    /**
     * The source node is the left operand of the target.
     */
    Left,

    /**
     * The source node is the right operand of the target.
     */
    Right,

    /**
     * The source node is the only unary operand of the target.
     */
    Unary,

    /**
     * The source node is one of N unordered operands.
     */
    Unordered,

    /**
     * The source is node is i of N ordered operands.
     */
    Ordered(usize),
}

impl EdgeInfo {
    /**
     * Whether or not this edge is a left operand.
     */
    pub fn is_left(&self) -> bool {
        matches!(self, Self::Left)
    }

    /**
     * Whether or not this edge is a right operand.
     */
    pub fn is_right(&self) -> bool {
        matches!(self, Self::Right)
    }

    /**
     * Whether or not this edge is a unary operand.
     */
    pub fn is_unary(&self) -> bool {
        matches!(self, Self::Unary)
    }
}

impl Render for EdgeInfo {
    fn render(&self) -> String {
        format!("{self:?}")
    }
}

#[derive(Clone, Deserialize, Serialize)]
/**
 * The result of a frontend compiler.
 */
pub struct CompilationResult<O>(pub StableGraph<NodeInfo<O>, EdgeInfo>)
where
    O: Operation;

impl<O> Deref for CompilationResult<O>
where
    O: Operation,
{
    type Target = StableGraph<NodeInfo<O>, EdgeInfo>;

    fn deref(&self) -> &Self::Target {
        &self.0
    }
}

impl<O> PartialEq for CompilationResult<O>
where
    O: Operation,
{
    /// FOR TESTING ONLY!!!
    /// Graph isomorphism is an NP-Complete problem!
    fn eq(&self, b: &Self) -> bool {
        is_isomorphic_matching(
            &Graph::from(self.0.clone()),
            &Graph::from(b.0.clone()),
            |n1, n2| n1 == n2,
            |e1, e2| e1 == e2,
        )
    }
}

impl<O> Debug for CompilationResult<O>
where
    O: Operation,
{
    fn fmt(&self, f: &mut std::fmt::Formatter<'_>) -> std::fmt::Result {
        writeln!(f, "Nodes = [")?;

        for (i, n) in self.node_references() {
            writeln!(f, "  {i:?}: {n:?}")?;
        }

        writeln!(f, "]")?;

        writeln!(f, "Edges = [")?;

        for i in self.edge_references() {
            writeln!(f, "  {:?}->{:?}: {:?}", i.source(), i.target(), i.weight())?;
        }

        writeln!(f, "]")
    }
}

impl<O> DerefMut for CompilationResult<O>
where
    O: Operation,
{
    fn deref_mut(&mut self) -> &mut Self::Target {
        &mut self.0
    }
}

impl<O> CompilationResult<O>
where
    O: Operation,
{
    /**
     * Create a new [`CompilationResult`]
     */
    pub fn new() -> Self {
        Self(StableGraph::new())
    }
}

impl<O> Default for CompilationResult<O>
where
    O: Operation,
{
    fn default() -> Self {
        Self::new()
    }
}

#[derive(Debug, Clone, Serialize, Deserialize)]
/**
 * A compilation context. This stores the current parse graph.
 */
pub struct Context<O, D>
where
    O: Operation,
{
    /**
     * The parse graph.
     */
    pub graph: CompilationResult<O>,

    #[allow(unused)]
    /**
     * Data given by the consumer.
     */
    pub data: D,

    #[cfg(feature = "debugger")]
    /**
     * Used to assign group-set ID's for debugging.
<<<<<<< HEAD
     * Updated whenever a group-set ID is assigned so that ProgramNodes are sequentially identified.
     */
    pub group_counter: u64,
=======
     */
    pub group_counter: u64
>>>>>>> 294d1620
}

impl<O, D> Context<O, D>
where
    O: Operation,
{
    /**
     * Create a new [`Context`].
     */
    pub fn new(data: D) -> Self {
        #[cfg(not(feature = "debugger"))]
        {
            Self {
                graph: CompilationResult::<O>::new(),
                data,
            }
        }
<<<<<<< HEAD

=======
        
>>>>>>> 294d1620
        #[cfg(feature = "debugger")]
        {
            Self {
                graph: CompilationResult::<O>::new(),
                data,
<<<<<<< HEAD
                //Increment this as id's are assigned to nodes
                group_counter: 0,
=======
                //Increment this as id's are assigned to nodes 
                group_counter: 0, 
>>>>>>> 294d1620
            }
        }
    }

    /**
     * Add a node to the parse graph.
     */
    pub fn add_node(&mut self, operation: O) -> NodeIndex {
        #[cfg(feature = "debugger")]
        {
            let group_id = self.group_counter;
            self.group_counter += 1;
            self.graph.add_node(NodeInfo {
                operation,
                group_id,
            })
        }

        #[cfg(not(feature = "debugger"))]
        self.graph.add_node(NodeInfo { operation })
    }

    /**
     * Add a binary operation node to the parse graph and edges for
     * the left and right operands.
     */
    pub fn add_binary_operation(
        &mut self,
        operation: O,
        left: NodeIndex,
        right: NodeIndex,
    ) -> NodeIndex {
        let node = self.add_node(operation);

        self.graph.add_edge(left, node, EdgeInfo::Left);
        self.graph.add_edge(right, node, EdgeInfo::Right);

        node
    }

    /**
     * Add a unary operation node to the parse graph and an edge for
     * the unary operand.
     */
    pub fn add_unary_operation(&mut self, operation: O, parent: NodeIndex) -> NodeIndex {
        let node = self.add_node(operation);

        self.graph.add_edge(parent, node, EdgeInfo::Unary);

        node
    }

    /**
     * Add an edge between `from` and `to`.
     */
    pub fn add_edge(&mut self, from: NodeIndex, to: NodeIndex, edge: EdgeInfo) {
        self.graph.add_edge(from, to, edge);
    }
}<|MERGE_RESOLUTION|>--- conflicted
+++ resolved
@@ -233,14 +233,9 @@
     #[cfg(feature = "debugger")]
     /**
      * Used to assign group-set ID's for debugging.
-<<<<<<< HEAD
      * Updated whenever a group-set ID is assigned so that ProgramNodes are sequentially identified.
      */
     pub group_counter: u64,
-=======
-     */
-    pub group_counter: u64
->>>>>>> 294d1620
 }
 
 impl<O, D> Context<O, D>
@@ -258,23 +253,13 @@
                 data,
             }
         }
-<<<<<<< HEAD
-
-=======
-        
->>>>>>> 294d1620
         #[cfg(feature = "debugger")]
         {
             Self {
                 graph: CompilationResult::<O>::new(),
                 data,
-<<<<<<< HEAD
                 //Increment this as id's are assigned to nodes
                 group_counter: 0,
-=======
-                //Increment this as id's are assigned to nodes 
-                group_counter: 0, 
->>>>>>> 294d1620
             }
         }
     }
