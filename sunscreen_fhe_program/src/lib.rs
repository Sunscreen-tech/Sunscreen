#![deny(missing_docs)]
#![deny(rustdoc::broken_intra_doc_links)]

//! This crate contains the types for manipulating the intermediate representation
//! for Sunscreen's compiler backend.

mod error;
mod literal;
mod operation;

mod validation;

use petgraph::{
    algo::toposort,
    algo::tred::*,
    graph::{Graph, NodeIndex},
    stable_graph::StableGraph,
    visit::IntoNeighbors,
};
use serde::{Deserialize, Serialize};

pub use error::*;
pub use literal::*;
pub use operation::*;
pub use seal_fhe::SecurityLevel;

use sunscreen_compiler_common::{CompilationResult, Context, EdgeInfo, NodeInfo};

use std::collections::HashSet;

#[derive(Debug, Clone, Copy, Serialize, Hash, Deserialize, PartialEq, Eq)]
/**
 * Sunscreen supports the BFV scheme.
 */
pub enum SchemeType {
    /**
     *
     * # Remarks
     * [BFV](https://eprint.iacr.org/2012/144.pdf) is a leveled scheme on polynomials in a cyclotomic
     * ring. The coefficients of a plaintext form a 2x(N/2) matrix (where N is the polynomial degree).
     * Sunscreen automatically chooses the polynomial degree depending on the FHE program. Each coefficient is
     * an integer mod p (p is a scheme parameter and is the plaintext modulus). One can encode several different
     * meanings onto these coefficients:
     *
     * * An integer x modulo p by setting the x^0 term to x and the remaining terms to 0 (i.e. scalar encoder).
     * This encoding requires p be the desired maximum representable value. Overflow causes wrapping as
     * one would expect. This encoding is generally inefficient.
     * * An integer x decomposed into digits, where each digit is a coefficient in the plaintext polynomial.
     * One may represent numbers larger than p with this technique. P should be chosen to accomodate the number
     * of operations one wishes to perform so that no digit overflows under addition and multiplication. Overflow
     * causes weird answers. Since this encoding typically allows for a smaller plaintext modulo, Sunscreen
     * can choose parameters that result in low latency.
     * * A 2x(N/2) Batched vector of integers modulo p. Overflow wraps lane-wise, as expected. This encoding
     * generally maximizes throughput when calulating many numbers. While the representation forms a matrix,
     * multiplication and addition both execute element-wise; multiplication is *not* defined as matrix multiplation.
     * This Batched computation is also referred to on the literature as batching.
     *
     * Each of these encoding schemes supports both signed and unsigned values.
     *
     * Under BFV, each homomorphic operation introduces noise, with ciphertext-ciphertext multiplication
     * creating the most by a quadratic margin. Additionally, multiplication is the slowest operation. To
     * reduce noise under repeated multiplications, Sunscreen will automatically insert relinearization operations.
     *
     * After some number of operations (parameter-dependent), ciphertexts contain too much noise and
     * decryption results in garbled data. Sunscreen automatically chooses the parameters to accomodate
     * the noise growth in a given FHE program at the expense of execution speed.
     *
     * One can think of parameters as a tradeoff between accomodating more noise and faster execution. For a given security
     * level, there are several possible parameter sets. These sets are ordered from accomodating the smallest
     * level of noise to largest. Moving from one set to the next results in every operation requiring ~4x the
     * runtime, but also results in 2x the Batched lanes. Thus, when using Batched plaintexts, the amortized
     * throughput resulting from using the next parameter set is 2x lower than the previous. The smallest 2
     * parameter sets fail to even generate relinearization keys and fail to even perform a single multiplication
     * when using batching, while the largest can perform over 25 multiplications with batching.
     *
     * When using Batched, Sunscreen supports rotating column Batched lanes left and right and switching the rows
     * of the matrix.
     *
     * Pros:
     * * Most efficient way to do integer artithmetic.
     * * Exact values.
     * * Good ciphertext expansion when using batching.
     * * Galois keys (needed if FHE program does rotations or row swapping) can be compactly generated.
     * * Relinearization keys (needed if FHE program does multiplications) can be compactly generated.
     *
     * Cons:
     * * Bootstrapping not natively supported and isn't fast if one does implement it.
     * * Some operations (e.g. comparison, division) are not easy to implement and any implementation
     * will be approximate and/or particular to the scheme parameters.
     */
    Bfv,
}

impl From<SchemeType> for u8 {
    /**
     * Creates a serializable byte representation of the scheme type.
     */
    fn from(val: SchemeType) -> Self {
        match val {
            SchemeType::Bfv => 0,
        }
    }
}

impl TryFrom<u8> for SchemeType {
    type Error = Error;

    /**
     * Converts a serialized scheme type back into a [`SchemeType`].
     */
    fn try_from(val: u8) -> Result<Self> {
        Ok(match val {
            0 => Self::Bfv,
            _ => Err(Error::InvalidSchemeType)?,
        })
    }
}

#[derive(Debug, Clone, Copy, Serialize, Deserialize, PartialEq, Eq)]
/**
 * The type of output from an Fhe Program's graph node.
 */
pub enum OutputType {
    /**
     * The output is a plaintext.
     */
    Plaintext,

    /**
     * The output is a ciphertext.
     */
    Ciphertext,
}

/**
 * A trait for getting whether a node produces plaintext or ciphertext values.
 */
pub trait OutputTypeTrait {
    /**
     * Gets the output type for the current node.
     */
    fn output_type(&self) -> OutputType;
}

impl OutputTypeTrait for NodeInfo<Operation> {
    fn output_type(&self) -> OutputType {
        match self.operation {
            Operation::InputPlaintext(_) => OutputType::Plaintext,
            Operation::Literal(_) => OutputType::Plaintext,
            _ => OutputType::Ciphertext,
        }
    }
}

/**
 * The intermediate representation for an FHE program used in the
 * compiler back-end.
 */
pub type FheProgram = Context<Operation, SchemeType>;

/**
 * Extension methods for [`FheProgram`].
 */
pub trait FheProgramTrait {
    /**
     * Appends a negate operation that depends on operand `x`.
     */
    fn add_negate(&mut self, x: NodeIndex) -> NodeIndex;

    /**
     * Appends a multiply operation that depends on the operands `x` and `y`.
     */
    fn add_multiply(&mut self, x: NodeIndex, y: NodeIndex) -> NodeIndex;

    /**
     * Appends a multiply operation that depends on the operands `x` and `y`.
     */
    fn add_multiply_plaintext(&mut self, x: NodeIndex, y: NodeIndex) -> NodeIndex;

    /**
     * Appends an add operation that depends on the operands `x` and `y`.
     */
    fn add_add(&mut self, x: NodeIndex, y: NodeIndex) -> NodeIndex;

    /**
     * Appends a subtract operation that depends on the operands `x` and `y`.
     */
    fn add_sub(&mut self, x: NodeIndex, y: NodeIndex) -> NodeIndex;

    /**
     * Appends an input ciphertext with the given name.
     */
    fn add_input_ciphertext(&mut self, id: usize) -> NodeIndex;

    /**
     * Appends an input plaintext with the given name.
     */
    fn add_input_plaintext(&mut self, id: usize) -> NodeIndex;

    /**
     * Appends a constant literal.
     *
     * * `value`: The integer or floating-point value in the literal.
     */
    fn add_input_literal(&mut self, value: Literal) -> NodeIndex;

    /**
     * Adds a node designating `x` as an output of the FHE program.
     */
    fn add_output_ciphertext(&mut self, x: NodeIndex) -> NodeIndex;

    /**
     * Appends an operation that relinearizes `x`.
     */
    fn add_relinearize(&mut self, x: NodeIndex) -> NodeIndex;

    /**
     * Appends an operation that rotates ciphertext `x` left by the literal node at `y` places.
     *
     * # Remarks
     * Recall that BFV has 2 rows in a Batched vector. This rotates each row.
     * CKKS has one large vector.
     */
    fn add_rotate_left(&mut self, x: NodeIndex, y: NodeIndex) -> NodeIndex;

    /**
     * Appends an operation that rotates ciphertext `x` right by the literal node at `y` places.
     *
     * # Remarks
     * Recall that BFV has 2 rows in a Batched vector. This rotates each row.
     * CKKS has one large vector.
     */
    fn append_rotate_right(&mut self, x: NodeIndex, y: NodeIndex) -> NodeIndex;

    /**
     * Returns the node indices of output ciphertexts
     */
    fn get_outputs(&self) -> Box<dyn Iterator<Item = NodeIndex> + '_>;

    /**
     * Returns the number of inputs ciphertexts this FHE program takes.
     */
    fn num_inputs(&self) -> usize;

    /**
     * Runs tree shaking and returns a derived FheProgram with only
     * dependencies required to run the requested nodes.
     *
     * * `nodes`: indices specifying a set of nodes in the graph. Prune return a new
     *   [`FheProgram`] containing nodes in the transitive closure
     *   of this set.
     */
    fn prune(&self, nodes: &[NodeIndex]) -> Self;

    /**
     * Validates this [`FheProgram`] for correctness.
     */
    fn validate(&self) -> Result<()>;

    /**
     * Whether or not this FHE program needs relin keys to run. Needed for relinearization.
     */
    fn requires_relin_keys(&self) -> bool;

    /**
     * Whether or not this FHE program requires Galois keys to run. Needed for rotation and row swap
     * operations.
     */
    fn requires_galois_keys(&self) -> bool;
}

impl FheProgramTrait for FheProgram {
    fn add_negate(&mut self, x: NodeIndex) -> NodeIndex {
        self.add_unary_operation(Operation::Negate, x)
    }

    fn add_multiply(&mut self, x: NodeIndex, y: NodeIndex) -> NodeIndex {
        self.add_binary_operation(Operation::Multiply, x, y)
    }

    fn add_multiply_plaintext(&mut self, x: NodeIndex, y: NodeIndex) -> NodeIndex {
        self.add_binary_operation(Operation::MultiplyPlaintext, x, y)
    }

    fn add_add(&mut self, x: NodeIndex, y: NodeIndex) -> NodeIndex {
        self.add_binary_operation(Operation::Add, x, y)
    }

    fn add_sub(&mut self, x: NodeIndex, y: NodeIndex) -> NodeIndex {
        self.add_binary_operation(Operation::Sub, x, y)
    }

    fn add_input_ciphertext(&mut self, id: usize) -> NodeIndex {
        self.add_node(Operation::InputCiphertext(id))
    }

    fn add_input_plaintext(&mut self, id: usize) -> NodeIndex {
        self.add_node(Operation::InputPlaintext(id))
    }

    fn add_input_literal(&mut self, value: Literal) -> NodeIndex {
        self.add_node(Operation::Literal(value))
    }

    fn add_output_ciphertext(&mut self, x: NodeIndex) -> NodeIndex {
        self.add_unary_operation(Operation::OutputCiphertext, x)
    }

    fn add_relinearize(&mut self, x: NodeIndex) -> NodeIndex {
        self.add_unary_operation(Operation::Relinearize, x)
    }

    fn add_rotate_left(&mut self, x: NodeIndex, y: NodeIndex) -> NodeIndex {
        self.add_binary_operation(Operation::ShiftLeft, x, y)
    }

    fn append_rotate_right(&mut self, x: NodeIndex, y: NodeIndex) -> NodeIndex {
        self.add_binary_operation(Operation::ShiftRight, x, y)
    }

    fn get_outputs(&self) -> Box<dyn Iterator<Item = NodeIndex> + '_> {
        Box::new(
            self.graph
                .node_indices()
                .filter(|g| matches!(self.graph[*g].operation, Operation::OutputCiphertext)),
        )
    }

    fn num_inputs(&self) -> usize {
        self.graph
            .node_weights()
            .filter(|n| matches!(n.operation, Operation::InputCiphertext(_)))
            .count()
    }

    fn prune(&self, nodes: &[NodeIndex]) -> FheProgram {
        let mut compact_graph = Graph::from(self.graph.0.clone());
        compact_graph.reverse();

        let topo = toposort(&compact_graph, None).unwrap();
        let (res, revmap) = dag_to_toposorted_adjacency_list(&compact_graph, &topo);
        let (_, closure) = dag_transitive_reduction_closure(&res);

        let mut closure_set = HashSet::new();

        let mut visit: Vec<NodeIndex> = vec![];

        for n in nodes {
            let mapped_id = revmap[n.index()];
            visit.push(mapped_id);
            closure_set.insert(mapped_id);
        }

        while !visit.is_empty() {
            let node = visit.pop().expect("Fatal error: prune queue was empty.");

            for edge in closure.neighbors(node) {
                if !closure_set.contains(&edge) {
                    closure_set.insert(edge);
                    visit.push(edge);
                }
            }
        }

        compact_graph.reverse();

        let pruned = compact_graph.filter_map(
            |id, n| {
                // Don't prune input nodes.
                let is_input = matches!(
                    n.operation,
                    Operation::InputPlaintext(_) | Operation::InputCiphertext(_)
                );

                if closure_set.contains(&revmap[id.index()]) || is_input {
                    Some(n.clone())
                } else {
                    None
                }
            },
            |_, e| Some(*e),
        );

        Self {
            data: self.data,
            graph: CompilationResult(StableGraph::from(pruned)),
<<<<<<< HEAD
            #[cfg(feature = "debugger")]
=======
            #[cfg(feature = "debugger")]  
>>>>>>> bca6f804
            group_counter: self.group_counter,
        }
    }

    fn validate(&self) -> Result<()> {
        let errors = validation::validate_ir(self);

        if !errors.is_empty() {
            return Err(Error::ir_error(&errors));
        }

        Ok(())
    }

    fn requires_relin_keys(&self) -> bool {
        self.graph
            .node_weights()
            .any(|n| matches!(n.operation, Operation::Relinearize))
    }

    fn requires_galois_keys(&self) -> bool {
        self.graph.node_weights().any(|n| {
            matches!(
                n.operation,
                Operation::ShiftRight | Operation::ShiftLeft | Operation::SwapRows
            )
        })
    }
}

#[cfg(test)]
mod tests {
    use petgraph::algo::is_isomorphic_matching;

    use super::*;

    fn eq(a: &FheProgram, b: &FheProgram) -> bool {
        is_isomorphic_matching(
            &Graph::from(a.graph.0.clone()),
            &Graph::from(b.graph.0.clone()),
            |n1, n2| n1 == n2,
            |e1, e2| e1 == e2,
        )
    }

    #[test]
    fn can_prune_ir() {
        let mut ir = FheProgram::new(SchemeType::Bfv);

        let ct = ir.add_input_ciphertext(0);
        let l1 = ir.add_input_literal(Literal::from(7u64));
        let add = ir.add_add(ct, l1);
        let l2 = ir.add_input_literal(Literal::from(5u64));
        ir.add_multiply(add, l2);

        let pruned = ir.prune(&[add]);

        let mut expected_ir = FheProgram::new(SchemeType::Bfv);
        let ct = expected_ir.add_input_ciphertext(0);
        let l1 = expected_ir.add_input_literal(Literal::from(7u64));
        expected_ir.add_add(ct, l1);

        assert!(eq(&pruned, &expected_ir));
    }

    #[test]
    fn can_prune_graph_with_removed_nodes() {
        let mut ir = FheProgram::new(SchemeType::Bfv);

        let ct = ir.add_input_ciphertext(0);
        let rem = ir.add_input_ciphertext(1);
        ir.graph.0.remove_node(rem);
        let l1 = ir.add_input_literal(Literal::from(7u64));
        let rem = ir.add_input_ciphertext(1);
        ir.graph.0.remove_node(rem);
        let add = ir.add_add(ct, l1);
        let rem = ir.add_input_ciphertext(1);
        ir.graph.0.remove_node(rem);
        let l2 = ir.add_input_literal(Literal::from(5u64));
        ir.add_multiply(add, l2);
        let rem = ir.add_input_ciphertext(1);
        ir.graph.0.remove_node(rem);

        let pruned = ir.prune(&[add]);

        let mut expected_ir = FheProgram::new(SchemeType::Bfv);
        let ct = expected_ir.add_input_ciphertext(0);
        let l1 = expected_ir.add_input_literal(Literal::from(7u64));
        expected_ir.add_add(ct, l1);

        assert!(eq(&pruned, &expected_ir));
    }

    #[test]
    fn can_prune_with_multiple_nodes() {
        let mut ir = FheProgram::new(SchemeType::Bfv);

        let ct1 = ir.add_input_ciphertext(0);
        let ct2 = ir.add_input_ciphertext(1);
        let ct3 = ir.add_input_ciphertext(2);
        let neg1 = ir.add_negate(ct1);
        let neg2 = ir.add_negate(ct2);
        let neg3 = ir.add_negate(ct3);
        let o1 = ir.add_output_ciphertext(neg1);
        ir.add_output_ciphertext(neg2);
        ir.add_output_ciphertext(neg3);

        let pruned = ir.prune(&[o1, neg2]);

        let mut expected_ir = FheProgram::new(SchemeType::Bfv);
        let ct1 = expected_ir.add_input_ciphertext(0);
        let ct2 = expected_ir.add_input_ciphertext(1);
        let _ct3 = expected_ir.add_input_ciphertext(2);
        let neg1 = expected_ir.add_negate(ct1);
        expected_ir.add_negate(ct2);
        expected_ir.add_output_ciphertext(neg1);

        assert!(eq(&pruned, &expected_ir));
    }

    #[test]
    fn pruning_empty_node_list_results_in_inputs_only() {
        let mut ir = FheProgram::new(SchemeType::Bfv);

        let ct1 = ir.add_input_ciphertext(0);
        let ct2 = ir.add_input_ciphertext(1);
        let ct3 = ir.add_input_ciphertext(2);
        let neg1 = ir.add_negate(ct1);
        let neg2 = ir.add_negate(ct2);
        let neg3 = ir.add_negate(ct3);
        ir.add_output_ciphertext(neg1);
        ir.add_output_ciphertext(neg2);
        ir.add_output_ciphertext(neg3);

        let pruned = ir.prune(&[]);

        let mut expected_ir = FheProgram::new(SchemeType::Bfv);
        let _ct1 = expected_ir.add_input_ciphertext(0);
        let _ct2 = expected_ir.add_input_ciphertext(1);
        let _ct3 = expected_ir.add_input_ciphertext(2);

        assert!(eq(&pruned, &expected_ir));
    }

    #[test]
    fn can_roundtrip_scheme_type() {
        let schemes = [SchemeType::Bfv];
        for s in schemes {
            let s_2: u8 = s.into();
            let s_2 = SchemeType::try_from(s_2).unwrap();

            assert_eq!(s, s_2);
        }
    }
}<|MERGE_RESOLUTION|>--- conflicted
+++ resolved
@@ -384,11 +384,7 @@
         Self {
             data: self.data,
             graph: CompilationResult(StableGraph::from(pruned)),
-<<<<<<< HEAD
-            #[cfg(feature = "debugger")]
-=======
             #[cfg(feature = "debugger")]  
->>>>>>> bca6f804
             group_counter: self.group_counter,
         }
     }
