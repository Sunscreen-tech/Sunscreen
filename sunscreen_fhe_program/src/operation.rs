use serde::{Deserialize, Serialize};
use sunscreen_compiler_common::Operation as OperationTrait;

use crate::Literal;

#[derive(Debug, Clone, Serialize, Hash, Deserialize, PartialEq, Eq)]
/**
 * An operation in the execution graph.
 */
pub enum Operation {
    /**
     * Rotate each row in an encrypted Batched type to the left.
     */
    ShiftLeft,

    /**
     * Rotate each row in an encrypted Batched type to the right.
     */
    ShiftRight,

    /**
     * In some schemes (i.e. BFV), Batched types cannonically form a 2xN matrix.
     * This operator swaps the rows.
     *
     * While ciphertexts may contain more rows after multiplication and before
     * relinearization, Sunscreen relinearizes at the appropriate time to ensure
     * this operation only ever sees cannonical ciphertexts.
     */
    SwapRows,

    /**
     * In some schemes (i.e. BFV), this operation prevents future noise growth after
     * a multiplication operation by reducing the resultant 3xN ciphertext down to
     * the cannonical 2xN.
     */
    Relinearize,

    /**
     * Multiply two ciphertext values.
     */
    Multiply,

    /**
     * Multiply a ciphertext and a plaintext
     */
    MultiplyPlaintext,

    /**
     * Add two ciphertext values.
     */
    Add,

    /**
     * Add a plaintext to a ciphertext.
     */
    AddPlaintext,

    /**
     * Computes the additive inverse of a ciphertext.
     */
    Negate,

    /**
     * Subtracts the right ciphertext from the left ciphertext.
     */
    Sub,

    /**
     * Subtracts a plaintext from a ciphertext.
     */
    SubPlaintext,

    /**
     * Represents an input ciphertext for the FHE program.
     */
    InputCiphertext {
        /**
         * The ID of the ciphertext.
         */
        id: usize,
    },

    /**
     * Represents an input plaintext for the current FHE program.
     */
    InputPlaintext {
        /**
         * The ID of the plaintext.
         */
        id: usize,
    },

    /**
     * Represents a literal value.
     */
    Literal {
        /**
         * The value of the literal.
         */
        val: Literal,
    },

    /**
     * Represents a ciphertext output for the FHE program.
     */
    OutputCiphertext,
}

impl ToString for Operation {
    fn to_string(&self) -> String {
        format!("{self:#?}")
    }
}

impl OperationTrait for Operation {
    fn is_binary(&self) -> bool {
        matches!(
            self,
            Self::Multiply
                | Self::MultiplyPlaintext
                | Self::Add
                | Self::AddPlaintext
                | Self::Sub
                | Self::SubPlaintext
                | Self::ShiftLeft
                | Self::ShiftRight
        )
    }

    fn is_commutative(&self) -> bool {
        matches!(
            self,
            Self::Multiply | Self::MultiplyPlaintext | Self::Add | Self::AddPlaintext
        )
    }

    fn is_unary(&self) -> bool {
        matches!(
            self,
            Self::Negate | Self::Relinearize | Self::SwapRows | Self::OutputCiphertext
        )
    }

    fn is_unordered(&self) -> bool {
        false
    }

    fn is_ordered(&self) -> bool {
        false
    }
<<<<<<< HEAD

    fn is_multiplication(&self) -> bool {
        matches!(self, Self::Multiply)
    }
=======
>>>>>>> 116226d2
}<|MERGE_RESOLUTION|>--- conflicted
+++ resolved
@@ -148,11 +148,4 @@
     fn is_ordered(&self) -> bool {
         false
     }
-<<<<<<< HEAD
-
-    fn is_multiplication(&self) -> bool {
-        matches!(self, Self::Multiply)
-    }
-=======
->>>>>>> 116226d2
 }