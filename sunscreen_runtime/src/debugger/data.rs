use crate::Ciphertext;
use crate::InnerCiphertext;
use crate::InnerPlaintext;
use crate::PrivateKey;
use crate::SealCiphertext;
use crate::SealData;
use crate::SealPlaintext;
use crate::WithContext;
use petgraph::stable_graph::NodeIndex;
use petgraph::stable_graph::StableGraph;
use petgraph::Direction::Incoming;
use seal_fhe::BfvEncryptionParametersBuilder;
use seal_fhe::Context;
use seal_fhe::Decryptor;
use seal_fhe::Modulus;
use seal_fhe::SecretKey;
use semver::Version;
use serde::{Deserialize, Serialize};
use std::collections::{HashMap, VecDeque};
use sunscreen_compiler_common::GraphQuery;
use sunscreen_compiler_common::Operation as OperationTrait;
use sunscreen_compiler_common::Type;
use sunscreen_compiler_common::{EdgeInfo, NodeInfo};
use sunscreen_fhe_program::Operation as FheOperation;
<<<<<<< HEAD
=======
use sunscreen_zkp_backend::BigInt;
>>>>>>> 8df0cbfc

#[derive(Clone, Serialize)]
pub enum DebugNodeType {
    Bfv(BfvNodeType),
    Zkp(ZkpNodeType),
}

#[derive(Clone, Serialize, Deserialize)]
pub struct BfvNodeType {
    pub value: i64,
    pub data_type: Type,
    pub noise_budget: Option<u32>,
    pub coefficients: Vec<Vec<u64>>,
    pub multiplicative_depth: u64,
    pub overflowed: Option<bool>,
    pub noise_exceeded: Option<bool>,
}

/**
 * Gets the multiplicative depth of a node in the compilation graph.
 */
<<<<<<< HEAD
pub fn get_mult_depth(
    graph: &StableGraph<NodeInfo<FheOperation>, EdgeInfo>,
    start_node: NodeIndex,
) -> u64 {
=======
pub fn get_mult_depth<O>(graph: &StableGraph<NodeInfo<O>, EdgeInfo>, start_node: NodeIndex) -> u64
where
    O: OperationTrait,
{
>>>>>>> 8df0cbfc
    let mut queue: VecDeque<(NodeIndex, u64)> = VecDeque::new();
    let mut visited: HashMap<NodeIndex, bool> = HashMap::new();

    let mut max_depth = 0;

    queue.push_back((start_node, 0));

    while let Some((node, depth)) = queue.pop_front() {
        visited.insert(node, true);

<<<<<<< HEAD
        let curr_depth = match graph.node_weight(node).unwrap().operation {
            FheOperation::Multiply => depth + 1,
            _ => depth,
        };
=======
        let curr_depth = depth
            + graph
                .node_weight(node)
                .unwrap()
                .operation
                .is_multiplication() as u64;
>>>>>>> 8df0cbfc

        max_depth = max_depth.max(curr_depth);

        let neighbors = graph.neighbors_directed(node, Incoming);
        for neighbor in neighbors {
            if !visited.contains_key(&neighbor) {
                queue.push_back((neighbor, curr_depth));
            }
        }
    }

    max_depth
}

/**
 * Checks if any coefficients in a polynomial have overflowed.
 */
pub fn overflow_occurred(
    graph: &StableGraph<NodeInfo<FheOperation>, EdgeInfo>,
    node: NodeIndex,
    p: u64,
    pk: &PrivateKey,
    program_data: &[Option<SealData>],
) -> bool {
    // Overflow only occurs at the output of an operation node
    let mut parents = graph.neighbors_directed(node, Incoming);
    if parents.clone().count() != 1 {
<<<<<<< HEAD
        return false;
    }

    let query = GraphQuery::new(graph);

    // Extract operand data
    let parent = parents.next().unwrap();

    if !graph.node_weight(parent).unwrap().operation.is_binary() {
        return false;
    }

    let (left_op, right_op) = query.get_binary_operands(parent).unwrap();

=======
        return false;
    }

    let query = GraphQuery::new(graph);

    // Extract operand data
    let parent = parents.next().unwrap();

    if !graph.node_weight(parent).unwrap().operation.is_binary() {
        return false;
    }

    let (left_op, right_op) = query.get_binary_operands(parent).unwrap();

>>>>>>> 8df0cbfc
    let operand_nodes = [left_op, right_op];
    let mut op_coefficients: [Vec<Vec<u64>>; 2] = [Vec::new(), Vec::new()];

    for (idx, &operand_node) in operand_nodes.iter().enumerate() {
        let operand_data = program_data
            .get(operand_node.index())
            .unwrap_or_else(|| {
                panic!(
                    "Couldn't find Option<SealData> in index {:?} of program_data",
                    operand_node.index()
                )
            })
            .clone()
            .unwrap_or_else(|| {
                panic!(
                    "Option<SealData> in index {:?} was None",
                    operand_node.index()
                )
            });
        match operand_data {
            SealData::Ciphertext(ct) => {
                let ciphertext = create_ciphertext_from_seal_data(ct, pk);
                op_coefficients[idx] = decrypt_inner_cipher(ciphertext, &pk.0.data);
            }
            SealData::Plaintext(pt) => {
                let plaintext = create_plaintext_from_seal_data(pt, pk);
                op_coefficients[idx] = decrypt_inner_plain(plaintext);
            }
        };
    }

    // Overflow only occurs on arithmetic operations involving at least 1 ciphertext
    match graph.node_weight(node).unwrap().operation {
        FheOperation::Multiply | FheOperation::MultiplyPlaintext => {
            mul_overflow_occurred(op_coefficients, p)
        }
        FheOperation::Add | FheOperation::AddPlaintext => add_overflow_occurred(op_coefficients, p),
        FheOperation::Sub | FheOperation::SubPlaintext => sub_overflow_occurred(op_coefficients, p),
        _ => false,
    }
}

pub fn add_overflow_occurred(operands: [Vec<Vec<u64>>; 2], p: u64) -> bool {
    for (c0, c1) in operands[0].iter().zip(operands[1].iter()) {
        // Addition overflow
        for i in 0..c0.len() {
            let sum = c0[i] + c1[i];
            if (c0[i] > p / 2 && c1[i] > p / 2 && sum <= p / 2)
                || (c0[i] <= p / 2 && c1[i] <= p / 2 && sum > p / 2)
            {
                return true;
            }
        }
    }
    false
}

pub fn sub_overflow_occurred(operands: [Vec<Vec<u64>>; 2], p: u64) -> bool {
    let negated_coeffs = operands[1]
        .iter()
        .map(|vec| vec.iter().map(|x| p - x).collect())
        .collect();
    let new_operands = [operands[0].clone(), negated_coeffs];
    add_overflow_occurred(new_operands, p)
}

pub fn mul_overflow_occurred(operands: [Vec<Vec<u64>>; 2], p: u64) -> bool {
    for (poly1, poly2) in operands[0].iter().zip(&operands[1]) {
        let product = polynomial_mult(poly1, poly2);
        let product_mod = polynomial_mult_mod(poly1, poly2, p);

        for (coeff, coeff_mod) in product.iter().zip(&product_mod) {
            let signed_coeff = if *coeff_mod > p / 2 {
                *coeff_mod as i64 - p as i64
            } else {
                *coeff_mod as i64
            };
            if *coeff as i64 != signed_coeff {
                return true;
            }
        }
    }
    false
}

fn polynomial_mult(a: &[u64], b: &[u64]) -> Vec<u64> {
    let mut product = vec![0; a.len() + b.len() - 1];
    for (i, &ai) in a.iter().enumerate() {
        for (j, &bj) in b.iter().enumerate() {
            product[i + j] += ai * bj;
        }
    }
    product
}

fn polynomial_mult_mod(a: &[u64], b: &[u64], p: u64) -> Vec<u64> {
    let mut product = vec![0; a.len() + b.len() - 1];
    for (i, &ai) in a.iter().enumerate() {
        for (j, &bj) in b.iter().enumerate() {
            product[i + j] += (ai * bj) % p;
            product[i + j] %= p;
        }
    }
    product
}

/**
 * Given a SEAL InnerCiphertext, return its coefficients.
 */
pub fn decrypt_inner_cipher(inner_cipher: InnerCiphertext, sk: &SecretKey) -> Vec<Vec<u64>> {
    let mut coefficients: Vec<Vec<u64>> = Vec::new();
    match inner_cipher {
        InnerCiphertext::Seal { value: vec } => {
            for inner_cipher in vec {
                let mut inner_coefficients = Vec::new();

                let coeff_mod = inner_cipher
                    .params
                    .coeff_modulus
                    .iter()
                    .map(|&num| Modulus::new(num).unwrap())
                    .collect::<Vec<_>>();
                // Decrypt inner ciphertext
                let encryption_params_builder = BfvEncryptionParametersBuilder::new()
                    .set_coefficient_modulus(coeff_mod)
                    .set_plain_modulus_u64(inner_cipher.params.plain_modulus)
                    .set_poly_modulus_degree(inner_cipher.params.lattice_dimension);
                let encryption_params = encryption_params_builder.build().unwrap();
                let ctx = Context::new(
                    &encryption_params,
                    false,
                    inner_cipher.params.security_level,
                )
                .expect("Failed to create context");

                let decryptor = Decryptor::new(&ctx, sk).expect("Failed to create decryptor");
                let pt = decryptor.decrypt(&inner_cipher.data).unwrap();

                for i in 0..pt.len() {
                    inner_coefficients.push(pt.get_coefficient(i));
                }
                coefficients.push(inner_coefficients);
            }
        }
    }
    coefficients
}

pub fn decrypt_inner_plain(inner_plain: InnerPlaintext) -> Vec<Vec<u64>> {
    let mut coefficients: Vec<Vec<u64>> = Vec::new();

    for i in 0..inner_plain.as_seal_plaintext().unwrap().len() {
        let inner = inner_plain.as_seal_plaintext().unwrap().get(i).unwrap();
        let mut inner_coefficients = Vec::new();
        for j in 0..inner.len() {
            inner_coefficients.push(inner.get_coefficient(j));
        }
        coefficients.push(inner_coefficients);
    }
    coefficients
}

fn create_ciphertext_from_seal_data(ct: SealCiphertext, pk: &PrivateKey) -> InnerCiphertext {
    let with_context = WithContext {
        params: pk.0.params.clone(),
        data: ct.clone(),
    };

    let sunscreen_ciphertext = Ciphertext {
        data_type: Type {
            is_encrypted: true,
            name: "ciphertext".to_owned(),
            version: Version::new(1, 1, 1),
        },
        inner: InnerCiphertext::Seal {
            value: vec![with_context],
        },
    };
    sunscreen_ciphertext.inner
}

fn create_plaintext_from_seal_data(pt: SealPlaintext, pk: &PrivateKey) -> InnerPlaintext {
    let with_context = WithContext {
        params: pk.0.params.clone(),
        data: pt.clone(),
    };

    let sunscreen_plaintext = crate::Plaintext {
        // WARNING: this is garbage data, so we can't return a Plaintext whose value makes sense
        data_type: Type {
            is_encrypted: false,
            name: "plaintext".to_owned(),
            version: Version::new(1, 1, 1),
        },
        inner: InnerPlaintext::Seal {
            value: vec![with_context],
        },
    };
    sunscreen_plaintext.inner
}

<<<<<<< HEAD
#[derive(Clone, Serialize, Deserialize)]
=======
#[derive(Clone, Serialize)]
#[serde(transparent)]
>>>>>>> 8df0cbfc
pub struct ZkpNodeType {
    // Send `BigInt` values as strings
    pub value: BigInt,
}

#[test]
fn test_get_mul_depth() {}<|MERGE_RESOLUTION|>--- conflicted
+++ resolved
@@ -22,10 +22,7 @@
 use sunscreen_compiler_common::Type;
 use sunscreen_compiler_common::{EdgeInfo, NodeInfo};
 use sunscreen_fhe_program::Operation as FheOperation;
-<<<<<<< HEAD
-=======
 use sunscreen_zkp_backend::BigInt;
->>>>>>> 8df0cbfc
 
 #[derive(Clone, Serialize)]
 pub enum DebugNodeType {
@@ -47,17 +44,10 @@
 /**
  * Gets the multiplicative depth of a node in the compilation graph.
  */
-<<<<<<< HEAD
 pub fn get_mult_depth(
     graph: &StableGraph<NodeInfo<FheOperation>, EdgeInfo>,
     start_node: NodeIndex,
 ) -> u64 {
-=======
-pub fn get_mult_depth<O>(graph: &StableGraph<NodeInfo<O>, EdgeInfo>, start_node: NodeIndex) -> u64
-where
-    O: OperationTrait,
-{
->>>>>>> 8df0cbfc
     let mut queue: VecDeque<(NodeIndex, u64)> = VecDeque::new();
     let mut visited: HashMap<NodeIndex, bool> = HashMap::new();
 
@@ -68,19 +58,10 @@
     while let Some((node, depth)) = queue.pop_front() {
         visited.insert(node, true);
 
-<<<<<<< HEAD
         let curr_depth = match graph.node_weight(node).unwrap().operation {
             FheOperation::Multiply => depth + 1,
             _ => depth,
         };
-=======
-        let curr_depth = depth
-            + graph
-                .node_weight(node)
-                .unwrap()
-                .operation
-                .is_multiplication() as u64;
->>>>>>> 8df0cbfc
 
         max_depth = max_depth.max(curr_depth);
 
@@ -108,7 +89,6 @@
     // Overflow only occurs at the output of an operation node
     let mut parents = graph.neighbors_directed(node, Incoming);
     if parents.clone().count() != 1 {
-<<<<<<< HEAD
         return false;
     }
 
@@ -123,22 +103,6 @@
 
     let (left_op, right_op) = query.get_binary_operands(parent).unwrap();
 
-=======
-        return false;
-    }
-
-    let query = GraphQuery::new(graph);
-
-    // Extract operand data
-    let parent = parents.next().unwrap();
-
-    if !graph.node_weight(parent).unwrap().operation.is_binary() {
-        return false;
-    }
-
-    let (left_op, right_op) = query.get_binary_operands(parent).unwrap();
-
->>>>>>> 8df0cbfc
     let operand_nodes = [left_op, right_op];
     let mut op_coefficients: [Vec<Vec<u64>>; 2] = [Vec::new(), Vec::new()];
 
@@ -340,12 +304,8 @@
     sunscreen_plaintext.inner
 }
 
-<<<<<<< HEAD
-#[derive(Clone, Serialize, Deserialize)]
-=======
 #[derive(Clone, Serialize)]
 #[serde(transparent)]
->>>>>>> 8df0cbfc
 pub struct ZkpNodeType {
     // Send `BigInt` values as strings
     pub value: BigInt,
